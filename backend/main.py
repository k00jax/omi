import json
import os

import firebase_admin
from fastapi import FastAPI

<<<<<<< HEAD
from modal import Image, App, asgi_app, Secret, mount
from routers import backups, chat, memories, plugins, speech_profile, transcribe, screenpipe, update
=======
from modal import Image, App, asgi_app, Secret
from routers import backups, chat, memories, plugins, speech_profile, transcribe, screenpipe
>>>>>>> a84de807

if os.environ.get('SERVICE_ACCOUNT_JSON'):
    service_account_info = json.loads(os.environ["SERVICE_ACCOUNT_JSON"])
    credentials = firebase_admin.credentials.Certificate(service_account_info)
    firebase_admin.initialize_app(credentials)
else:
    firebase_admin.initialize_app()

app = FastAPI()
app.include_router(transcribe.router)
app.include_router(memories.router)
app.include_router(chat.router)
app.include_router(plugins.router)
app.include_router(speech_profile.router)
app.include_router(backups.router)
app.include_router(screenpipe.router)

app.include_router(update.router)

modal_app = App(
    name='api',
    secrets=[Secret.from_name("gcp-credentials"), Secret.from_name('envs')],
)
image = (
    Image.debian_slim()
    .apt_install('ffmpeg', 'git', 'unzip')
    .pip_install_from_requirements('requirements.txt')
)


@modal_app.function(
    image=image,
    keep_warm=2,
    memory=(1024, 2048),
    cpu=4,
    allow_concurrent_inputs=5,
)
@asgi_app()
def fastapi_app():
    print('fastapi_app')
    return app


paths = ['_temp', '_samples', '_segments', '_speaker_profile']
for path in paths:
    if not os.path.exists(path):
        os.makedirs(path)<|MERGE_RESOLUTION|>--- conflicted
+++ resolved
@@ -4,13 +4,10 @@
 import firebase_admin
 from fastapi import FastAPI
 
-<<<<<<< HEAD
-from modal import Image, App, asgi_app, Secret, mount
+
+from modal import Image, App, asgi_app, Secret
 from routers import backups, chat, memories, plugins, speech_profile, transcribe, screenpipe, update
-=======
-from modal import Image, App, asgi_app, Secret
-from routers import backups, chat, memories, plugins, speech_profile, transcribe, screenpipe
->>>>>>> a84de807
+
 
 if os.environ.get('SERVICE_ACCOUNT_JSON'):
     service_account_info = json.loads(os.environ["SERVICE_ACCOUNT_JSON"])
