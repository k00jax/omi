--- conflicted
+++ resolved
@@ -2,13 +2,10 @@
   API_URL: process.env.API_URL,
   NODE_ENV: process.env.NEXT_PUBLIC_NODE_ENV,
   IS_DEVELOPMENT: process.env.NEXT_PUBLIC_NODE_ENV === 'development',
-<<<<<<< HEAD
-=======
-  odeploymentUrl:
+  deploymentUrl:
     process.env.NEXT_PUBLIC_NODE_ENV === 'development'
       ? process.env.API_URL_DEV
       : process.env.API_URL_PROD,
->>>>>>> 6a9bc8d9
 };
 
 export default envConfig;