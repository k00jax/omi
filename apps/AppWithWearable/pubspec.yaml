--- conflicted
+++ resolved
@@ -104,13 +104,11 @@
   firebase_core: ^3.2.0
   firebase_auth: ^5.1.2
   google_sign_in: ^6.2.1
-<<<<<<< HEAD
   location: ^7.0.0
   cached_network_image: ^3.3.1
   map_launcher: ^3.3.1
-=======
   internet_connection_checker_plus: ^2.5.0
->>>>>>> 846cc08d
+  
 
 dependency_overrides:
   http: ^1.2.1
