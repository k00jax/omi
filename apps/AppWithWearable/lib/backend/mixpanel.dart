--- conflicted
+++ resolved
@@ -11,8 +11,8 @@
   static Future<void> init() async {
     if (Env.mixpanelProjectToken == null) return;
     if (_mixpanel == null) {
-      _mixpanel =
-          await Mixpanel.init(Env.mixpanelProjectToken!, optOutTrackingDefault: false, trackAutomaticEvents: true);
+      _mixpanel = await Mixpanel.init(Env.mixpanelProjectToken!,
+          optOutTrackingDefault: false, trackAutomaticEvents: true);
       _mixpanel?.setLoggingEnabled(false);
       _instance.identify();
     }
@@ -58,7 +58,8 @@
   void recordingLanguageChanged(String language) =>
       track('Recording Language Changed', properties: {'language': language});
 
-  void bottomNavigationTabClicked(String tab) => track('Bottom Navigation Tab Clicked', properties: {'tab': tab});
+  void bottomNavigationTabClicked(String tab) =>
+      track('Bottom Navigation Tab Clicked', properties: {'tab': tab});
 
   void deviceConnected() => track('Device Connected');
 
@@ -97,18 +98,22 @@
   void memoryCreated(Memory memory) {
     var properties = _getMemoryEventProperties(memory);
     properties['memory_result'] = memory.discarded ? 'discarded' : 'saved';
-    properties['action_items_count'] = memory.structured.target!.actionItems.length;
+    properties['action_items_count'] =
+        memory.structured.target!.actionItems.length;
     properties['transcript_language'] = _preferences.recordingsLanguage;
     track('Memory Created', properties: properties);
   }
 
   void memoryListItemClicked(Memory memory, int idx) =>
-      track('Memory List Item Clicked', properties: _getMemoryEventProperties(memory));
+      track('Memory List Item Clicked',
+          properties: _getMemoryEventProperties(memory));
 
   void memoryShareButtonClick(Memory memory) =>
-      track('Memory Share Button Clicked', properties: _getMemoryEventProperties(memory));
+      track('Memory Share Button Clicked',
+          properties: _getMemoryEventProperties(memory));
 
-  void memoryDeleted(Memory memory) => track('Memory Deleted', properties: _getMemoryEventProperties(memory));
+  void memoryDeleted(Memory memory) =>
+      track('Memory Deleted', properties: _getMemoryEventProperties(memory));
 
   void memoryEdited(Memory memory, {required String fieldEdited}) {
     var properties = _getMemoryEventProperties(memory);
@@ -116,33 +121,37 @@
     track('Memory Edited', properties: properties);
   }
 
-  void chatMessageSent(String message) => track('Chat Message Sent',
-      properties: {'message_length': message.length, 'message_word_count': message.split(' ').length});
+  void chatMessageSent(String message) =>
+      track('Chat Message Sent', properties: {
+        'message_length': message.length,
+        'message_word_count': message.split(' ').length
+      });
 
-  void speechProfileCapturePageClicked() => track('Speech Profile Capture Page Clicked');
+  void speechProfileCapturePageClicked() =>
+      track('Speech Profile Capture Page Clicked');
 
   void speechProfileStarted() => track('Speech Profile Started');
 
-  void speechProfileStartedOnboarding() => track('Speech Profile Started Onboarding');
+  void speechProfileStartedOnboarding() =>
+      track('Speech Profile Started Onboarding');
 
   void speechProfileCompleted() => track('Speech Profile Completed');
 
   void showDiscardedMemoriesToggled(bool showDiscarded) =>
-      track('Show Discarded Memories Toggled', properties: {'show_discarded': showDiscarded});
+      track('Show Discarded Memories Toggled',
+          properties: {'show_discarded': showDiscarded});
 
   void chatMessageMemoryClicked(Memory memory) =>
-      track('Chat Message Memory Clicked', properties: _getMemoryEventProperties(memory));
+      track('Chat Message Memory Clicked',
+          properties: _getMemoryEventProperties(memory));
 
-<<<<<<< HEAD
-  void firmwareUpdateButtonClick() => track('Furmware Update Clicked');
-  
-=======
   void addManualMemoryClicked() => track('Add Manual Memory Clicked');
 
-  void manualMemoryCreated(Memory memory) =>
-      track('Manual Memory Created', properties: _getMemoryEventProperties(memory));
+  void manualMemoryCreated(Memory memory) => track('Manual Memory Created',
+      properties: _getMemoryEventProperties(memory));
 
->>>>>>> 7983f09e
+  void firmwareUpdateButtonClick() => track('Furmware Update Clicked');
+
 // TBI
 // void pageViewed(String pageName) => startTimingEvent('Page View $pageName');
 }