import 'dart:convert';
import 'dart:developer';
import 'dart:io';

import 'package:flutter/material.dart';
import 'package:friend_private/backend/http/shared.dart';
import 'package:friend_private/backend/preferences.dart';
import 'package:friend_private/backend/schema/app.dart';
import 'package:friend_private/env/env.dart';
import 'package:instabug_flutter/instabug_flutter.dart';

import 'package:http/http.dart' as http;
import 'package:path/path.dart';

Future<List<App>> retrieveApps() async {
  var response = await makeApiCall(
    url: '${Env.apiBaseUrl}v1/apps',
    headers: {},
    body: '',
    method: 'GET',
  );
  if (response != null && response.statusCode == 200 && response.body.isNotEmpty) {
    try {
      log('apps: ${response.body}');
      var apps = App.fromJsonList(jsonDecode(response.body));
      apps = apps.where((p) => !p.deleted).toList();
      SharedPreferencesUtil().appsList = apps;
      return apps;
    } catch (e, stackTrace) {
      debugPrint(e.toString());
      CrashReporting.reportHandledCrash(e, stackTrace);
      return SharedPreferencesUtil().appsList;
    }
  }
  return SharedPreferencesUtil().appsList;
}

Future<bool> enableAppServer(String appId) async {
  var response = await makeApiCall(
    url: '${Env.apiBaseUrl}v1/apps/enable?app_id=$appId',
    headers: {},
    method: 'POST',
    body: '',
  );
  if (response == null) return false;
  debugPrint('enableAppServer: $appId ${response.body}');
  return response.statusCode == 200;
}

Future<bool> disableAppServer(String appId) async {
  var response = await makeApiCall(
    url: '${Env.apiBaseUrl}v1/apps/disable?app_id=$appId',
    headers: {},
    method: 'POST',
    body: '',
  );
  if (response == null) return false;
  debugPrint('disableAppServer: ${response.body}');
  return response.statusCode == 200;
}

Future<bool> reviewApp(String appId, AppReview review) async {
  try {
    var response = await makeApiCall(
      url: '${Env.apiBaseUrl}v1/apps/review?app_id=$appId',
      headers: {'Content-Type': 'application/json'},
      method: 'POST',
      body: jsonEncode(review.toJson()),
    );
    debugPrint('reviewApp: ${response?.body}');
    return response?.statusCode == 200;
  } catch (e) {
    debugPrint('Error reviewing app: $e');
    return false;
  }
}

Future<Map<String, String>> uploadAppThumbnail(File file) async {
  var request = http.MultipartRequest(
    'POST',
    Uri.parse('${Env.apiBaseUrl}v1/app/thumbnails'),
  );
  request.files.add(await http.MultipartFile.fromPath('file', file.path, filename: basename(file.path)));
  request.headers.addAll({'Authorization': await getAuthHeader()});

  try {
    var streamedResponse = await request.send();
    var response = await http.Response.fromStream(streamedResponse);

    if (response.statusCode == 200) {
      var data = jsonDecode(response.body);
      return {
        'thumbnail_url': data['thumbnail_url'],
        'thumbnail_id': data['thumbnail_id'],
      };
    } else {
      debugPrint('Failed to upload thumbnail. Status code: ${response.statusCode}');
      return {};
    }
  } catch (e) {
    debugPrint('An error occurred uploading thumbnail: $e');
    return {};
  }
}

Future<bool> updateAppReview(String appId, AppReview review) async {
  try {
    var response = await makeApiCall(
      url: '${Env.apiBaseUrl}v1/apps/$appId/review',
      headers: {'Content-Type': 'application/json'},
      method: 'PATCH',
      body: jsonEncode(review.toJson()),
    );
    debugPrint('updateAppReview: ${response?.body}');
    return response?.statusCode == 200;
  } catch (e) {
    debugPrint('Error updating app review: $e');
    return false;
  }
}

Future<bool> replyToAppReview(String appId, String reply) async {
  try {
    var response = await makeApiCall(
      url: '${Env.apiBaseUrl}v1/apps/$appId/review/reply',
      headers: {'Content-Type': 'application/json'},
      method: 'PATCH',
      body: jsonEncode({'response': reply}),
    );
    debugPrint('replyToAppReview: ${response?.body}');
    return response?.statusCode == 200;
  } catch (e) {
    debugPrint('Error replying to app review: $e');
    return false;
  }
}

Future<List<AppReview>> getAppReviews(String appId) async {
  var response = await makeApiCall(
    url: '${Env.apiBaseUrl}v1/apps/$appId/reviews',
    headers: {},
    body: '',
    method: 'GET',
  );
  try {
    if (response == null || response.statusCode != 200) return [];
    log('getAppReviews: ${response.body}');
    return AppReview.fromJsonList(jsonDecode(response.body));
  } catch (e) {
    debugPrint(e.toString());
    return [];
  }
}

Future<String> getAppMarkdown(String appMarkdownPath) async {
  var response = await makeApiCall(
    url: appMarkdownPath,
    method: 'GET',
    headers: {},
    body: '',
  );
  return response?.body ?? '';
}

Future<bool> isAppSetupCompleted(String? url) async {
  if (url == null || url.isEmpty) return true;
  print('isAppSetupCompleted: $url');
  var response = await makeApiCall(
    url: '$url?uid=${SharedPreferencesUtil().uid}',
    method: 'GET',
    headers: {},
    body: '',
  );
  var data;
  try {
    data = jsonDecode(response?.body ?? '{}');
    print(data);
    return data['is_setup_completed'] ?? false;
  } on FormatException catch (e) {
    debugPrint('Response not a valid json: $e');
    return false;
  } catch (e) {
    debugPrint('Error triggering request at endpoint: $e');
    return false;
  }
}

Future<(bool, String, String?)> submitAppServer(File file, Map<String, dynamic> appData) async {
  var request = http.MultipartRequest(
    'POST',
    Uri.parse('${Env.apiBaseUrl}v1/apps'),
  );
  request.files.add(await http.MultipartFile.fromPath('file', file.path, filename: basename(file.path)));
  request.headers.addAll({'Authorization': await getAuthHeader()});
  request.fields.addAll({'app_data': jsonEncode(appData)});
  debugPrint(jsonEncode(appData));
  try {
    var streamedResponse = await request.send();
    var response = await http.Response.fromStream(streamedResponse);

    if (response.statusCode == 200) {
      var respData = jsonDecode(response.body);
      String? appId = respData['app_id'];
      debugPrint('submitAppServer Response body: ${respData}');
      return (true, '', appId);
    } else {
      debugPrint('Failed to submit app. Status code: ${response.statusCode}');
      if (response.body.isNotEmpty) {
        return (
          false,
          jsonDecode(response.body)['detail'] as String,
          null,
        );
      } else {
        return (false, 'Failed to submit app. Please try again later', '');
      }
    }
  } catch (e) {
    debugPrint('An error occurred submitAppServer: $e');
    return (false, 'Failed to submit app. Please try again later', null);
  }
}

Future<bool> updateAppServer(File? file, Map<String, dynamic> appData) async {
  var request = http.MultipartRequest(
    'PATCH',
    Uri.parse('${Env.apiBaseUrl}v1/apps/${appData['id']}'),
  );
  if (file != null) {
    request.files.add(await http.MultipartFile.fromPath('file', file.path, filename: basename(file.path)));
  }
  request.headers.addAll({'Authorization': await getAuthHeader()});
  request.fields.addAll({'app_data': jsonEncode(appData)});
  debugPrint(jsonEncode(appData));
  try {
    var streamedResponse = await request.send();
    var response = await http.Response.fromStream(streamedResponse);

    if (response.statusCode == 200) {
      debugPrint('updateAppServer Response body: ${jsonDecode(response.body)}');
      return true;
    } else {
      debugPrint('Failed to update app. Status code: ${response.statusCode}');
      return false;
    }
  } catch (e) {
    debugPrint('An error occurred updateAppServer: $e');
    return false;
  }
}

Future<List<Category>> getAppCategories() async {
  var response = await makeApiCall(
    url: '${Env.apiBaseUrl}v1/plugin-categories',
    headers: {},
    body: '',
    method: 'GET',
  );
  try {
    if (response == null || response.statusCode != 200) return [];
    log('getAppCategories: ${response.body}');
    var res = jsonDecode(response.body);
    return Category.fromJsonList(res);
  } catch (e, stackTrace) {
    debugPrint(e.toString());
    CrashReporting.reportHandledCrash(e, stackTrace);
    return [];
  }
}

Future<List<AppCapability>> getAppCapabilitiesServer() async {
  var response = await makeApiCall(
    url: '${Env.apiBaseUrl}v1/app-capabilities',
    headers: {},
    body: '',
    method: 'GET',
  );
  try {
    if (response == null || response.statusCode != 200) return [];
    log('getAppCapabilities: ${response.body}');
    var res = jsonDecode(response.body);
    return AppCapability.fromJsonList(res);
  } catch (e, stackTrace) {
    debugPrint(e.toString());
    CrashReporting.reportHandledCrash(e, stackTrace);
    return [];
  }
}

Future<List<TriggerEvent>> getTriggerEventsServer() async {
  var response = await makeApiCall(
    url: '${Env.apiBaseUrl}v1/plugin-triggers',
    headers: {},
    body: '',
    method: 'GET',
  );
  try {
    if (response == null || response.statusCode != 200) return [];
    log('getTriggerEvents: ${response.body}');
    var res = jsonDecode(response.body);
    return TriggerEvent.fromJsonList(res);
  } catch (e, stackTrace) {
    debugPrint(e.toString());
    CrashReporting.reportHandledCrash(e, stackTrace);
    return [];
  }
}

Future<List<NotificationScope>> getNotificationScopesServer() async {
  var response = await makeApiCall(
    url: '${Env.apiBaseUrl}v1/apps/proactive-notification-scopes',
    headers: {},
    body: '',
    method: 'GET',
  );
  try {
    if (response == null || response.statusCode != 200) return [];
    log('getNotificationScopes: ${response.body}');
    var res = jsonDecode(response.body);
    return NotificationScope.fromJsonList(res);
  } catch (e, stackTrace) {
    debugPrint(e.toString());
    CrashReporting.reportHandledCrash(e, stackTrace);
    return [];
  }
}

Future changeAppVisibilityServer(String appId, bool makePublic) async {
  var response = await makeApiCall(
    url: '${Env.apiBaseUrl}v1/apps/$appId/change-visibility?private=${!makePublic}',
    headers: {},
    body: '',
    method: 'PATCH',
  );
  try {
    if (response == null || response.statusCode != 200) return false;
    log('changeAppVisibilityServer: ${response.body}');
    return true;
  } catch (e, stackTrace) {
    debugPrint(e.toString());
    CrashReporting.reportHandledCrash(e, stackTrace);
    return false;
  }
}

Future deleteAppServer(String appId) async {
  var response = await makeApiCall(
    url: '${Env.apiBaseUrl}v1/apps/$appId',
    headers: {},
    body: '',
    method: 'DELETE',
  );
  try {
    if (response == null || response.statusCode != 200) return false;
    log('deleteAppServer: ${response.body}');
    return true;
  } catch (e, stackTrace) {
    debugPrint(e.toString());
    CrashReporting.reportHandledCrash(e, stackTrace);
    return false;
  }
}

Future<Map<String, dynamic>?> getAppDetailsServer(String appId) async {
  var response = await makeApiCall(
    url: '${Env.apiBaseUrl}v1/apps/$appId',
    headers: {},
    body: '',
    method: 'GET',
  );
  try {
    if (response == null || response.statusCode != 200) return null;
    log('getAppDetailsServer: ${response.body}');
    return jsonDecode(response.body);
  } catch (e, stackTrace) {
    debugPrint(e.toString());
    CrashReporting.reportHandledCrash(e, stackTrace);
    return null;
  }
}

Future<List<PaymentPlan>> getPaymentPlansServer() async {
  var response = await makeApiCall(
    url: '${Env.apiBaseUrl}v1/app/plans',
    headers: {},
    body: '',
    method: 'GET',
  );
  try {
    if (response == null || response.statusCode != 200) return [];
    log('getPaymentPlansServer: ${response.body}');
    return PaymentPlan.fromJsonList(jsonDecode(response.body));
  } catch (e, stackTrace) {
    debugPrint(e.toString());
    CrashReporting.reportHandledCrash(e, stackTrace);
    return [];
  }
}

Future<String> getGenratedDescription(String name, String description) async {
  var response = await makeApiCall(
    url: '${Env.apiBaseUrl}v1/app/generate-description',
    headers: {},
    body: jsonEncode({'name': name, 'description': description}),
    method: 'POST',
  );
  try {
    if (response == null || response.statusCode != 200) return '';
    log('getGenratedDescription: ${response.body}');
    return jsonDecode(response.body)['description'];
  } catch (e, stackTrace) {
    debugPrint(e.toString());
    CrashReporting.reportHandledCrash(e, stackTrace);
    return '';
  }
}

Future<Map> createPersonaApp(File file, Map<String, dynamic> personaData) async {
  var request = http.MultipartRequest(
    'POST',
    Uri.parse('${Env.apiBaseUrl}v1/personas'),
  );
  request.files.add(await http.MultipartFile.fromPath('file', file.path, filename: basename(file.path)));
  request.headers.addAll({'Authorization': await getAuthHeader()});
  request.fields.addAll({'persona_data': jsonEncode(personaData)});
  print(jsonEncode(personaData));
  try {
    var streamedResponse = await request.send();
    var response = await http.Response.fromStream(streamedResponse);

    if (response.statusCode == 200) {
      debugPrint('createPersonaApp Response body: ${jsonDecode(response.body)}');
      return jsonDecode(response.body);
    } else {
      debugPrint('Failed to submit app. Status code: ${response.statusCode}');
      return {};
    }
  } catch (e) {
    debugPrint('An error occurred createPersonaApp: $e');
    return {};
  }
}

Future<bool> updatePersonaApp(File? file, Map<String, dynamic> personaData) async {
  var request = http.MultipartRequest(
    'PATCH',
    Uri.parse('${Env.apiBaseUrl}v1/personas/${personaData['id']}'),
  );
  if (file != null) {
    request.files.add(await http.MultipartFile.fromPath('file', file.path, filename: basename(file.path)));
  }
  request.headers.addAll({'Authorization': await getAuthHeader()});
  request.fields.addAll({'persona_data': jsonEncode(personaData)});
  debugPrint(jsonEncode(personaData));
  try {
    var streamedResponse = await request.send();
    var response = await http.Response.fromStream(streamedResponse);

    if (response.statusCode == 200) {
      debugPrint('updatePersonaApp Response body: ${jsonDecode(response.body)}');
      return true;
    } else {
      debugPrint('Failed to update app. Status code: ${response.statusCode}');
      return false;
    }
  } catch (e) {
    debugPrint('An error occurred updatePersonaApp: $e');
    return false;
  }
}

Future<bool> checkPersonaUsername(String username) async {
  var response = await makeApiCall(
    url: '${Env.apiBaseUrl}v1/apps/check-username?username=$username',
    headers: {},
    body: '',
    method: 'GET',
  );
  try {
    if (response == null || response.statusCode != 200) return false;
    log('checkPersonaUsernames: ${response.body}');
    return jsonDecode(response.body)['is_taken'];
  } catch (e, stackTrace) {
    debugPrint(e.toString());
    CrashReporting.reportHandledCrash(e, stackTrace);
    return true;
  }
}

Future<Map?> getTwitterProfileData(String handle) async {
  var response = await makeApiCall(
    url: '${Env.apiBaseUrl}v1/personas/twitter/profile?handle=$handle',
    headers: {},
    body: '',
    method: 'GET',
  );
  try {
    if (response == null || response.statusCode != 200) return null;
    log('getTwitterProfileData: ${response.body}');
    return jsonDecode(response.body);
  } catch (e, stackTrace) {
    debugPrint(e.toString());
    CrashReporting.reportHandledCrash(e, stackTrace);
    return null;
  }
}

<<<<<<< HEAD
Future<bool> verifyTwitterOwnership(String username, String handle, String? personaId) async {
=======
Future<(bool, String?)> verifyTwitterOwnership(String username, String handle, String? personaId) async {
>>>>>>> a249c556
  var url = '${Env.apiBaseUrl}v1/personas/twitter/verify-ownership?username=$username&handle=$handle';
  if (personaId != null) {
    url += '&persona_id=$personaId';
  }
  var response = await makeApiCall(
    url: url,
    headers: {},
    body: '',
    method: 'GET',
  );
  try {
    if (response == null || response.statusCode != 200) return (false, null);
    log('verifyTwitterOwnership: ${response.body}');
    var data = jsonDecode(response.body);
    return (
      (data['verified'] ?? false) as bool,
      data['persona_id'] as String?,
    );
  } catch (e, stackTrace) {
    debugPrint(e.toString());
    CrashReporting.reportHandledCrash(e, stackTrace);
    return (false, null);
  }
}

<<<<<<< HEAD
Future<String> getPersonaInitialMessage(String username) async {
  var response = await makeApiCall(
    url: '${Env.apiBaseUrl}v1/personas/twitter/initial-message?username=$username',
    headers: {},
    body: '',
    method: 'GET',
  );
  try {
    if (response == null || response.statusCode != 200) return '';
    log('getPersonaInitialMessage: ${response.body}');
    return jsonDecode(response.body)['message'];
  } catch (e, stackTrace) {
    debugPrint(e.toString());
    CrashReporting.reportHandledCrash(e, stackTrace);
    return '';
  }
}

=======
>>>>>>> a249c556
Future<App?> getUserPersonaServer() async {
  var response = await makeApiCall(
    url: '${Env.apiBaseUrl}v1/personas',
    headers: {},
    body: '',
    method: 'GET',
  );
  try {
    if (response == null || response.statusCode != 200) return null;
    log('getPersonaProfile: ${response.body}');
    var res = jsonDecode(response.body);
    return App.fromJson(res);
  } catch (e, stackTrace) {
    debugPrint(e.toString());
    CrashReporting.reportHandledCrash(e, stackTrace);
    return null;
  }
}

Future<String?> generateUsername(String handle) async {
  var response = await makeApiCall(
    url: '${Env.apiBaseUrl}v1/personas/generate-username?handle=$handle',
    headers: {},
    body: '',
    method: 'GET',
  );
  try {
    if (response == null || response.statusCode != 200) return null;
    log('generateUsername: ${response.body}');
    var res = jsonDecode(response.body);
    return res['username'];
  } catch (e, stackTrace) {
    debugPrint(e.toString());
    CrashReporting.reportHandledCrash(e, stackTrace);
    return null;
  }
}<|MERGE_RESOLUTION|>--- conflicted
+++ resolved
@@ -505,11 +505,8 @@
   }
 }
 
-<<<<<<< HEAD
-Future<bool> verifyTwitterOwnership(String username, String handle, String? personaId) async {
-=======
+
 Future<(bool, String?)> verifyTwitterOwnership(String username, String handle, String? personaId) async {
->>>>>>> a249c556
   var url = '${Env.apiBaseUrl}v1/personas/twitter/verify-ownership?username=$username&handle=$handle';
   if (personaId != null) {
     url += '&persona_id=$personaId';
@@ -535,7 +532,6 @@
   }
 }
 
-<<<<<<< HEAD
 Future<String> getPersonaInitialMessage(String username) async {
   var response = await makeApiCall(
     url: '${Env.apiBaseUrl}v1/personas/twitter/initial-message?username=$username',
@@ -554,8 +550,6 @@
   }
 }
 
-=======
->>>>>>> a249c556
 Future<App?> getUserPersonaServer() async {
   var response = await makeApiCall(
     url: '${Env.apiBaseUrl}v1/personas',
