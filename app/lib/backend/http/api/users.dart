import 'dart:convert';

import 'package:collection/collection.dart';
import 'package:flutter/material.dart';
import 'package:friend_private/backend/http/shared.dart';
import 'package:friend_private/backend/schema/geolocation.dart';
import 'package:friend_private/backend/schema/person.dart';
import 'package:friend_private/backend/schema/profile.dart';
import 'package:friend_private/env/env.dart';
import 'package:instabug_flutter/instabug_flutter.dart';

Future<bool> updateUserGeolocation({required Geolocation geolocation}) async {
  var response = await makeApiCall(
    url: '${Env.apiBaseUrl}v1/users/geolocation',
    headers: {},
    method: 'PATCH',
    body: jsonEncode(geolocation.toJson()),
  );
  if (response == null) return false;
  if (response.statusCode == 200) return true;
  CrashReporting.reportHandledCrash(
    Exception('Failed to update user geolocation'),
    StackTrace.current,
    level: NonFatalExceptionLevel.info,
    userAttributes: {'response': response.body},
  );
  return false;
}

Future<bool> setUserWebhookUrl({required String type, required String url}) async {
  var response = await makeApiCall(
    url: '${Env.apiBaseUrl}v1/users/developer/webhook/$type',
    headers: {},
    method: 'POST',
    body: jsonEncode({'url': url}),
  );
  if (response == null) return false;
  if (response.statusCode == 200) return true;
  return false;
}

Future<String> getUserWebhookUrl({required String type}) async {
  var response = await makeApiCall(
    url: '${Env.apiBaseUrl}v1/users/developer/webhook/$type',
    headers: {},
    method: 'GET',
    body: '',
  );
  if (response == null) return '';
  if (response.statusCode == 200) {
    var jsonResponse = jsonDecode(response.body);
    return (jsonResponse['url'] as String?) ?? '';
  }
  return '';
}

Future disableWebhook({required String type}) async {
  var response = await makeApiCall(
    url: '${Env.apiBaseUrl}v1/users/developer/webhook/$type/disable',
    headers: {},
    method: 'POST',
    body: '',
  );
  if (response == null) return false;
  if (response.statusCode == 204) return true;
  return false;
}

Future enableWebhook({required String type}) async {
  var response = await makeApiCall(
    url: '${Env.apiBaseUrl}v1/users/developer/webhook/$type/enable',
    headers: {},
    method: 'POST',
    body: '',
  );
  if (response == null) return false;
  if (response.statusCode == 204) return true;
  return false;
}

Future webhooksStatus() async {
  var response = await makeApiCall(
    url: '${Env.apiBaseUrl}v1/users/developer/webhooks/status',
    headers: {},
    method: 'GET',
    body: '',
  );
  if (response == null) return null;
  if (response.statusCode == 200) {
    return jsonDecode(response.body);
  }
  return null;
}

Future<bool> deleteAccount() async {
  var response = await makeApiCall(
    url: '${Env.apiBaseUrl}v1/users/delete-account',
    headers: {},
    method: 'DELETE',
    body: '',
  );
  if (response == null) return false;
  debugPrint('deleteAccount response: ${response.body}');
  return response.statusCode == 200;
}

Future<bool> setRecordingPermission(bool value) async {
  var response = await makeApiCall(
    url: '${Env.apiBaseUrl}v1/users/store-recording-permission?value=$value',
    headers: {},
    method: 'POST',
    body: '',
  );
  if (response == null) return false;
  debugPrint('storeRecordingPermission response: ${response.body}');
  return response.statusCode == 200;
}

Future<bool?> getStoreRecordingPermission() async {
  var response = await makeApiCall(
    url: '${Env.apiBaseUrl}v1/users/store-recording-permission',
    headers: {},
    method: 'GET',
    body: '',
  );
  if (response == null) return null;
  debugPrint('getStoreRecordingPermission response: ${response.body}');
  if (response.statusCode == 200) {
    var jsonResponse = jsonDecode(response.body);
    return jsonResponse['store_recording_permission'] as bool?;
  }
  return null;
}

Future<bool> deletePermissionAndRecordings() async {
  var response = await makeApiCall(
    url: '${Env.apiBaseUrl}v1/users/store-recording-permission',
    headers: {},
    method: 'DELETE',
    body: '',
  );
  if (response == null) return false;
  debugPrint('deletePermissionAndRecordings response: ${response.body}');
  return response.statusCode == 200;
}

/**/

Future<Person?> createPerson(String name) async {
  var response = await makeApiCall(
    url: '${Env.apiBaseUrl}v1/users/people',
    headers: {},
    method: 'POST',
    body: jsonEncode({'name': name}),
  );
  if (response == null) return null;
  debugPrint('createPerson response: ${response.body}');
  if (response.statusCode == 200) {
    return Person.fromJson(jsonDecode(response.body));
  }
  return null;
}

Future<Person?> getSinglePerson(String personId, {bool includeSpeechSamples = false}) async {
  var response = await makeApiCall(
    url: '${Env.apiBaseUrl}v1/users/people/$personId?include_speech_samples=$includeSpeechSamples',
    headers: {},
    method: 'GET',
    body: '',
  );
  if (response == null) return null;
  debugPrint('getSinglePerson response: ${response.body}');
  if (response.statusCode == 200) {
    return Person.fromJson(jsonDecode(response.body));
  }
  return null;
}

Future<List<Person>> getAllPeople({bool includeSpeechSamples = true}) async {
  var response = await makeApiCall(
    url: '${Env.apiBaseUrl}v1/users/people?include_speech_samples=$includeSpeechSamples',
    headers: {},
    method: 'GET',
    body: '',
  );
  if (response == null) return [];
  debugPrint('getAllPeople response: ${response.body}');
  if (response.statusCode == 200) {
    List<dynamic> peopleJson = jsonDecode(response.body);
    List<Person> people = peopleJson.mapIndexed((idx, json) {
      json['color_idx'] = idx % speakerColors.length;
      return Person.fromJson(json);
    }).toList();
    // sort by name
    people.sort((a, b) => a.name.compareTo(b.name));
    return people;
  }
  return [];
}

Future<bool> updatePersonName(String personId, String newName) async {
  var response = await makeApiCall(
    url: '${Env.apiBaseUrl}v1/users/people/$personId/name?value=$newName',
    headers: {},
    method: 'PATCH',
    body: '',
  );
  if (response == null) return false;
  debugPrint('updatePersonName response: ${response.body}');
  return response.statusCode == 200;
}

Future<bool> deletePerson(String personId) async {
  var response = await makeApiCall(
    url: '${Env.apiBaseUrl}v1/users/people/$personId',
    headers: {},
    method: 'DELETE',
    body: '',
  );
  if (response == null) return false;
  debugPrint('deletePerson response: ${response.body}');
  return response.statusCode == 204;
}

Future<String> getFollowUpQuestion({String conversationId = '0'}) async {
  var response = await makeApiCall(
    url: '${Env.apiBaseUrl}v1/joan/$conversationId/followup-question',
    headers: {},
    method: 'GET',
    body: '',
  );
  if (response == null) return '';
  debugPrint('getFollowUpQuestion response: ${response.body}');
  if (response.statusCode == 200) {
    var jsonResponse = jsonDecode(response.body);
    return jsonResponse['result'] as String? ?? '';
  }
  return '';
}

/*Analytics*/

Future<bool> setConversationSummaryRating(String conversationId, int value, {String? reason}) async {
  var response = await makeApiCall(
    url: '${Env.apiBaseUrl}v1/users/analytics/memory_summary?memory_id=$conversationId&value=$value&reason=$reason',
    headers: {},
    method: 'POST',
    body: '',
  );
  if (response == null) return false;
  debugPrint('setConversationSummaryRating response: ${response.body}');
  return response.statusCode == 200;
}

Future<bool> setMessageResponseRating(String messageId, int value) async {
  var response = await makeApiCall(
    url: '${Env.apiBaseUrl}v1/users/analytics/chat_message?message_id=$messageId&value=$value',
    headers: {},
    method: 'POST',
    body: '',
  );
  if (response == null) return false;
  debugPrint('setMessageResponseRating response: ${response.body}');
  return response.statusCode == 200;
}

<<<<<<< HEAD
Future<bool> getHasMemorySummaryRating(String memoryId) async {
=======
Future<bool> getHasConversationSummaryRating(String conversationId) async {
>>>>>>> a98f6b6f
  var response = await makeApiCall(
    url: '${Env.apiBaseUrl}v1/users/analytics/memory_summary?memory_id=$conversationId',
    headers: {},
    method: 'GET',
    body: '',
  );
  if (response == null) return false;
  debugPrint('getHasConversationSummaryRating response: ${response.body}');

  try {
    var jsonResponse = jsonDecode(response.body);
    return jsonResponse['has_rating'] as bool? ?? false;
  } catch (e) {
    return false;
  }
}

Future<CreatorProfile?> getCreatorProfile() async {
  try {
    var response = await makeApiCall(
      url: '${Env.apiBaseUrl}v1/users/creator-profile',
      headers: {},
      method: 'GET',
      body: '',
    );
    print(response?.body);
    if (response == null) return null;
    debugPrint('getCreatorProfile response: ${response.body}');
    if (response.statusCode == 200) {
      Map<String, dynamic> json = jsonDecode(response.body);
      if (json.isEmpty) {
        return CreatorProfile.empty();
      }
      return CreatorProfile.fromJson(json);
    }
    return null;
  } catch (e) {
    debugPrint('getCreatorProfile error: $e');
    return null;
  }
}

Future<bool> saveCreatorProfile(CreatorProfile profile) async {
  try {
    var response = await makeApiCall(
      url: '${Env.apiBaseUrl}v1/users/creator-profile',
      headers: {},
      method: 'POST',
      body: jsonEncode(profile.toJson()),
    );
    if (response == null) return false;
    debugPrint('saveCreatorProfile response: ${response.body}');
    return response.statusCode == 200;
  } catch (e) {
    debugPrint('saveCreatorProfile error: $e');
    return false;
  }
}

Future<bool> updateCreatorProfileServer(String? name, String? email, String? paypalEmail, String? paypalLink) async {
  try {
    var response = await makeApiCall(
      url: '${Env.apiBaseUrl}v1/users/creator-profile',
      headers: {},
      method: 'PATCH',
      body: jsonEncode({
        'creator_name': name,
        'creator_email': email,
        'paypal_email': paypalEmail,
        'paypal_me_link': paypalLink,
      }),
    );
    if (response == null) return false;
    debugPrint('updateCreatorProfile response: ${response.body}');
    return response.statusCode == 200;
  } catch (e) {
    debugPrint('updateCreatorProfile error: $e');
    return false;
  }
}

Future<CreatorStats?> getCreatorStatsServer() async {
  try {
    var response = await makeApiCall(
      url: '${Env.apiBaseUrl}v1/users/creator-stats',
      headers: {},
      method: 'GET',
      body: '',
    );
    if (response == null) return null;
    debugPrint('getCreatorStatsServer response: ${response.body}');
    if (response.statusCode == 200) {
      return CreatorStats.fromJson(jsonDecode(response.body));
    }
    return null;
  } catch (e) {
    debugPrint('getCreatorStatsServer error: $e');
    return null;
  }
}<|MERGE_RESOLUTION|>--- conflicted
+++ resolved
@@ -264,11 +264,7 @@
   return response.statusCode == 200;
 }
 
-<<<<<<< HEAD
-Future<bool> getHasMemorySummaryRating(String memoryId) async {
-=======
 Future<bool> getHasConversationSummaryRating(String conversationId) async {
->>>>>>> a98f6b6f
   var response = await makeApiCall(
     url: '${Env.apiBaseUrl}v1/users/analytics/memory_summary?memory_id=$conversationId',
     headers: {},
