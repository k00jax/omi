import 'package:flutter/material.dart';
import 'package:friend_private/backend/preferences.dart';
import 'package:friend_private/pages/apps/providers/add_app_provider.dart';
import 'package:friend_private/pages/apps/widgets/app_metadata_widget.dart';
import 'package:friend_private/pages/apps/widgets/external_trigger_fields_widget.dart';
import 'package:friend_private/pages/apps/widgets/notification_scopes_chips_widget.dart';
import 'package:friend_private/pages/apps/widgets/payment_details_widget.dart';
import 'package:friend_private/utils/analytics/mixpanel.dart';
import 'package:friend_private/widgets/confirmation_dialog.dart';
import 'package:provider/provider.dart';
import 'package:url_launcher/url_launcher.dart';

import 'widgets/capabilities_chips_widget.dart';
import 'widgets/prompt_text_field.dart';

class AddAppPage extends StatefulWidget {
  const AddAppPage({super.key});

  @override
  State<AddAppPage> createState() => _AddAppPageState();
}

class _AddAppPageState extends State<AddAppPage> {
  late bool showSubmitAppConfirmation;
  @override
  void initState() {
    showSubmitAppConfirmation = SharedPreferencesUtil().showSubmitAppConfirmation;
    WidgetsBinding.instance.addPostFrameCallback((timeStamp) async {
      await Provider.of<AddAppProvider>(context, listen: false).init();
    });
    super.initState();
  }

  @override
  Widget build(BuildContext context) {
    return Consumer<AddAppProvider>(builder: (context, provider, child) {
      return Scaffold(
        backgroundColor: Theme.of(context).colorScheme.primary,
        appBar: AppBar(
          title: const Text('Submit Your App'),
          backgroundColor: Theme.of(context).colorScheme.primary,
        ),
        extendBody: true,
        body: provider.isLoading || provider.isSubmitting
            ? Center(
                child: Column(
                  mainAxisSize: MainAxisSize.min,
                  mainAxisAlignment: MainAxisAlignment.center,
                  crossAxisAlignment: CrossAxisAlignment.center,
                  children: [
                    const CircularProgressIndicator(
                      valueColor: AlwaysStoppedAnimation<Color>(Colors.white),
                    ),
                    const SizedBox(
                      height: 14,
                    ),
                    Text(
                      provider.isSubmitting ? 'Submitting your app...' : 'Hold on, we are preparing the form for you',
                      style: const TextStyle(color: Colors.white),
                    ),
                  ],
                ),
              )
            : GestureDetector(
                onTap: () {
                  FocusScope.of(context).unfocus();
                },
                child: SingleChildScrollView(
                  child: Padding(
                    padding: const EdgeInsets.all(16.0),
                    child: Form(
                      key: provider.formKey,
                      onChanged: () {
                        provider.checkValidity();
                      },
                      child: Column(
                        mainAxisSize: MainAxisSize.min,
                        crossAxisAlignment: CrossAxisAlignment.start,
                        children: [
                          GestureDetector(
                            onTap: () {
                              MixpanelManager().pageOpened('App Submission Help');
                              launchUrl(Uri.parse('https://omi.me/apps/introduction'));
                            },
                            child: Container(
                              padding: const EdgeInsets.all(12.0),
                              margin: const EdgeInsets.only(left: 2.0, right: 2.0, top: 12, bottom: 14),
                              decoration: BoxDecoration(
                                color: Colors.grey.shade900,
                                borderRadius: BorderRadius.circular(16.0),
                              ),
                              child: const ListTile(
                                title: Text(
                                  'Want to build an app but not sure where to begin? Click here!',
                                  textAlign: TextAlign.center,
                                ),
                              ),
                            ),
                          ),
<<<<<<< HEAD
                        ),
                        const SizedBox(
                          height: 18,
                        ),
                        AppMetadataWidget(
                          pickImage: () async {
                            await provider.pickImage();
                          },
                          appNameController: provider.appNameController,
                          appDescriptionController: provider.appDescriptionController,
                          categories: provider.categories,
                          setAppCategory: provider.setAppCategory,
                          imageFile: provider.imageFile,
                          category: provider.mapCategoryIdToName(provider.appCategory),
                        ),
                        const SizedBox(
                          height: 12,
                        ),
                        Container(
                          decoration: BoxDecoration(
                            color: Colors.grey.shade900,
                            borderRadius: BorderRadius.circular(12.0),
=======
                          const SizedBox(
                            height: 18,
>>>>>>> d9009af7
                          ),
                          AppMetadataWidget(
                            pickImage: () async {
                              await provider.pickImage();
                            },
                            appPricing: provider.isPaid ? 'Paid' : 'Free',
                            appNameController: provider.appNameController,
                            appDescriptionController: provider.appDescriptionController,
                            creatorNameController: provider.creatorNameController,
                            creatorEmailController: provider.creatorEmailController,
                            categories: provider.categories,
                            setAppCategory: provider.setAppCategory,
                            imageFile: provider.imageFile,
                            category: provider.mapCategoryIdToName(provider.appCategory),
                          ),
                          provider.isPaid
                              ? PaymentDetailsWidget(
                                  appPricingController: provider.priceController,
                                  paymentPlan: provider.mapPaymentPlanIdToName(provider.selectePaymentPlan),
                                )
                              : const SizedBox.shrink(),
                          const SizedBox(
                            height: 12,
                          ),
                          Container(
                            decoration: BoxDecoration(
                              color: Colors.grey.shade900,
                              borderRadius: BorderRadius.circular(12.0),
                            ),
                            padding: const EdgeInsets.all(14.0),
                            child: Column(
                              crossAxisAlignment: CrossAxisAlignment.start,
                              children: [
                                Padding(
                                  padding: const EdgeInsets.only(left: 8.0),
                                  child: Text(
                                    'App Capabilities',
                                    style: TextStyle(color: Colors.grey.shade300, fontSize: 16),
                                  ),
                                ),
                                const SizedBox(
                                  height: 10,
                                ),
                                const SizedBox(height: 48, child: CapabilitiesChipsWidget()),
                              ],
                            ),
                          ),
                          if (provider.isCapabilitySelectedById('chat') ||
                              provider.isCapabilitySelectedById('memories'))
                            Column(
                              children: [
                                const SizedBox(
                                  height: 12,
                                ),
                                GestureDetector(
                                  onTap: () {
                                    FocusScope.of(context).unfocus();
                                  },
                                  child: Form(
                                    key: provider.promptKey,
                                    onChanged: () {
                                      provider.checkValidity();
                                    },
                                    child: Container(
                                      decoration: BoxDecoration(
                                        color: Colors.grey.shade900,
                                        borderRadius: BorderRadius.circular(12.0),
                                      ),
                                      padding: const EdgeInsets.all(14.0),
                                      child: Column(
                                        children: [
                                          if (provider.isCapabilitySelectedById('chat'))
                                            PromptTextField(
                                              controller: provider.chatPromptController,
                                              label: 'Chat Prompt',
                                              hint:
                                                  'You are an awesome app, your job is to respond to the user queries and make them feel good...',
                                            ),
                                          if (provider.isCapabilitySelectedById('memories') &&
                                              provider.isCapabilitySelectedById('chat'))
                                            const SizedBox(
                                              height: 20,
                                            ),
                                          if (provider.isCapabilitySelectedById('memories'))
                                            PromptTextField(
                                              controller: provider.conversationPromptController,
                                              label: 'Conversation Prompt',
                                              hint:
                                                  'You are an awesome app, you will be given transcript and summary of a conversation...',
                                            ),
                                        ],
                                      ),
                                    ),
                                  ),
                                ),
                              ],
                            ),
                          const ExternalTriggerFieldsWidget(),
                          if (provider.isCapabilitySelectedById('proactive_notification'))
                            Column(
                              children: [
                                const SizedBox(
                                  height: 12,
                                ),
                                Container(
                                  decoration: BoxDecoration(
                                    color: Colors.grey.shade900,
                                    borderRadius: BorderRadius.circular(12.0),
                                  ),
                                  padding: const EdgeInsets.all(14.0),
                                  width: double.infinity,
                                  child: Column(
                                    crossAxisAlignment: CrossAxisAlignment.start,
                                    children: [
                                      Padding(
                                        padding: const EdgeInsets.only(left: 8.0),
                                        child: Text(
                                          'Notification Scopes',
                                          style: TextStyle(color: Colors.grey.shade300, fontSize: 16),
                                        ),
                                      ),
                                      const SizedBox(
                                        height: 10,
                                      ),
                                      const SizedBox(height: 48, child: NotificationScopesChipsWidget()),
                                    ],
                                  ),
                                ),
                              ],
                            ),
                          const SizedBox(
                            height: 22,
                          ),
                          const Text(
                            'App Privacy',
                            style: TextStyle(color: Colors.white, fontSize: 16),
                          ),
                          const SizedBox(
                            height: 8,
                          ),
                          Row(
                            children: [
                              Checkbox(
                                value: provider.makeAppPublic,
                                onChanged: (value) {
                                  if (value != null) {
                                    provider.setIsPrivate(value);
                                  }
                                },
                                shape: const CircleBorder(),
                              ),
                              SizedBox(
                                width: MediaQuery.of(context).size.width * 0.80,
                                child: const Text("Make my app public"),
                              ),
                            ],
                          ),
                          const SizedBox(
                            height: 30,
                          ),
                          Row(
                            children: [
                              Checkbox(
                                value: provider.termsAgreed,
                                onChanged: provider.setTermsAgreed,
                                shape: const CircleBorder(),
                              ),
                              SizedBox(
                                width: MediaQuery.of(context).size.width * 0.80,
                                child: const Text(
                                    "By submitting this app, I agree to the Omi AI Terms of Service and Privacy Policy"),
                              ),
                            ],
                          ),
                          const SizedBox(
                            height: 90,
                          ),
                        ],
                      ),
                    ),
                  ),
                ),
              ),
        bottomNavigationBar: (provider.isLoading || provider.isSubmitting)
            ? null
            : Container(
                padding: const EdgeInsets.only(left: 30.0, right: 30, bottom: 50, top: 10),
                decoration: BoxDecoration(
                  borderRadius: BorderRadius.circular(12.0),
                  color: Colors.grey.shade900,
                  gradient: LinearGradient(
                    colors: [Colors.black, Colors.black.withOpacity(0)],
                    begin: Alignment.bottomCenter,
                    end: Alignment.topCenter,
                  ),
                ),
                child: GestureDetector(
                  onTap: !provider.isValid
                      ? null
                      : () {
                          var isValid = provider.validateForm();
                          if (isValid) {
                            showDialog(
                              context: context,
                              builder: (ctx) {
                                return ConfirmationDialog(
                                  title: 'Submit App?',
                                  description: provider.makeAppPublic
                                      ? 'Your app will be reviewed and made public. You can start using it immediately, even during the review!'
                                      : 'Your app will be reviewed and made available to you privately. You can start using it immediately, even during the review!',
                                  checkboxText: "Don't show it again",
                                  checkboxValue: !showSubmitAppConfirmation,
                                  updateCheckboxValue: (value) {
                                    if (value != null) {
                                      setState(() {
                                        showSubmitAppConfirmation = !value;
                                      });
                                    }
                                  },
                                  onConfirm: () async {
                                    if (provider.makeAppPublic) {
                                      MixpanelManager().publicAppSubmitted({
                                        'app_name': provider.appNameController.text,
                                        'app_category': provider.appCategory,
                                        'app_capabilities': provider.capabilities.map((e) => e.id).toList(),
                                        'is_paid': provider.isPaid,
                                      });
                                    } else {
                                      MixpanelManager().privateAppSubmitted({
                                        'app_name': provider.appNameController.text,
                                        'app_category': provider.appCategory,
                                        'app_capabilities': provider.capabilities.map((e) => e.id).toList(),
                                        'is_paid': provider.isPaid,
                                      });
                                    }
                                    SharedPreferencesUtil().showSubmitAppConfirmation = showSubmitAppConfirmation;
                                    Navigator.pop(context);
                                    await provider.submitApp();
                                  },
                                  onCancel: () {
                                    Navigator.pop(context);
                                  },
                                );
                              },
                            );
                          }
                        },
                  child: Container(
                    padding: const EdgeInsets.all(12.0),
                    decoration: BoxDecoration(
                      borderRadius: BorderRadius.circular(12.0),
                      color: provider.isValid ? Colors.white : Colors.grey.shade700,
                    ),
                    child: const Text(
                      'Submit App',
                      style: TextStyle(color: Colors.black, fontSize: 16),
                      textAlign: TextAlign.center,
                    ),
                  ),
                ),
              ),
      );
    });
  }
}<|MERGE_RESOLUTION|>--- conflicted
+++ resolved
@@ -97,33 +97,8 @@
                               ),
                             ),
                           ),
-<<<<<<< HEAD
-                        ),
-                        const SizedBox(
-                          height: 18,
-                        ),
-                        AppMetadataWidget(
-                          pickImage: () async {
-                            await provider.pickImage();
-                          },
-                          appNameController: provider.appNameController,
-                          appDescriptionController: provider.appDescriptionController,
-                          categories: provider.categories,
-                          setAppCategory: provider.setAppCategory,
-                          imageFile: provider.imageFile,
-                          category: provider.mapCategoryIdToName(provider.appCategory),
-                        ),
-                        const SizedBox(
-                          height: 12,
-                        ),
-                        Container(
-                          decoration: BoxDecoration(
-                            color: Colors.grey.shade900,
-                            borderRadius: BorderRadius.circular(12.0),
-=======
                           const SizedBox(
                             height: 18,
->>>>>>> d9009af7
                           ),
                           AppMetadataWidget(
                             pickImage: () async {
