import 'package:flutter/material.dart';
import 'package:omi/backend/preferences.dart';
import 'package:gradient_borders/gradient_borders.dart';
import 'package:intercom_flutter/intercom_flutter.dart';
import 'package:omi/services/auth_service.dart';
import 'package:omi/utils/platform/platform_service.dart';

class NameWidget extends StatefulWidget {
  final Function goNext;

  const NameWidget({super.key, required this.goNext});

  @override
  State<NameWidget> createState() => _NameWidgetState();
}

class _NameWidgetState extends State<NameWidget> {
  late TextEditingController nameController;
  var focusNode = FocusNode();

  @override
  void initState() {
    nameController = TextEditingController(text: SharedPreferencesUtil().givenName);
    super.initState();

    // Auto-focus the name input field after the widget is built
    // WidgetsBinding.instance.addPostFrameCallback((_) {
    //   focusNode.requestFocus();
    // });
  }

  @override
  Widget build(BuildContext context) {
    return Column(
      children: [
        // Background area - takes remaining space
        Expanded(
          child: Container(), // Just takes up space for background image
        ),

        // Bottom drawer card - wraps content
        Container(
          width: double.infinity,
          padding: EdgeInsets.fromLTRB(32, 26, 32, MediaQuery.of(context).padding.bottom + 8),
          decoration: const BoxDecoration(
            color: Colors.black,
            borderRadius: BorderRadius.only(
              topLeft: Radius.circular(40),
              topRight: Radius.circular(40),
            ),
          ),
          child: SafeArea(
            top: false,
            child: Column(
              mainAxisSize: MainAxisSize.min,
              children: [
                const SizedBox(height: 16),

                // Main title
                const Text(
                  'What\'s your name?',
                  style: TextStyle(
                    color: Colors.white,
                    fontSize: 28,
                    fontWeight: FontWeight.bold,
                    height: 1.2,
                    fontFamily: 'Manrope',
                  ),
                  textAlign: TextAlign.center,
                ),

                const SizedBox(height: 8),

                // // Subtitle
                // Text(
                //   'Tell us how you\'d like to be addressed.\nThis helps personalize your Omi experience.',
                //   style: TextStyle(
                //     color: Colors.white.withOpacity(0.6),
                //     fontSize: 16,
                //     fontFamily: 'Manrope',
                //     height: 1.5,
                //   ),
                //   textAlign: TextAlign.center,
                // ),

                const SizedBox(height: 28),

                // Name input field
                Container(
                  decoration: BoxDecoration(
                    color: Colors.grey[900],
                    borderRadius: BorderRadius.circular(16),
                    border: Border.all(
                      color: Colors.grey[700]!,
                      width: 1,
                    ),
                  ),
<<<<<<< HEAD
                  child: MaterialButton(
                    padding: const EdgeInsets.symmetric(horizontal: 32, vertical: 16),
                    onPressed: () async {
                      if (nameController.text.isEmpty || nameController.text.trim().isEmpty) {
                        ScaffoldMessenger.of(context).showSnackBar(
                          const SnackBar(content: Text('Please enter a valid name')),
                        );
                      } else {
                        FocusManager.instance.primaryFocus?.unfocus();
                        AuthService.instance.updateGivenName(nameController.text);
                        widget.goNext();
                      }
=======
                  child: TextField(
                    controller: nameController,
                    focusNode: focusNode,
                    style: const TextStyle(
                      color: Colors.white,
                      fontSize: 18,
                      fontFamily: 'Manrope',
                      fontWeight: FontWeight.w500,
                    ),
                    textAlign: TextAlign.center,
                    decoration: InputDecoration(
                      hintText: 'Enter your name',
                      hintStyle: TextStyle(
                        color: Colors.grey[500],
                        fontSize: 18,
                        fontFamily: 'Manrope',
                      ),
                      border: InputBorder.none,
                      contentPadding: const EdgeInsets.symmetric(
                        horizontal: 24,
                        vertical: 20,
                      ),
                    ),
                    onChanged: (value) {
                      setState(() {}); // Trigger rebuild to update button state
>>>>>>> e8d8738d
                    },
                  ),
                ),

                const SizedBox(height: 32),

                // Continue button
                SizedBox(
                  width: double.infinity,
                  height: 56,
                  child: ElevatedButton(
                    onPressed: nameController.text.trim().isEmpty
                        ? null
                        : () async {
                            FocusManager.instance.primaryFocus?.unfocus();
                            updateGivenName(nameController.text.trim());
                            widget.goNext();
                          },
                    style: ElevatedButton.styleFrom(
                      backgroundColor: nameController.text.trim().isEmpty ? Colors.grey[800] : Colors.white,
                      foregroundColor: nameController.text.trim().isEmpty ? Colors.grey[600] : Colors.black,
                      disabledBackgroundColor: Colors.grey[800],
                      disabledForegroundColor: Colors.grey[600],
                      shape: RoundedRectangleBorder(
                        borderRadius: BorderRadius.circular(28),
                      ),
                      elevation: 0,
                    ),
                    child: const Text(
                      'Continue',
                      style: TextStyle(
                        fontSize: 18,
                        fontWeight: FontWeight.w600,
                        fontFamily: 'Manrope',
                      ),
                    ),
                  ),
                ),

                // const SizedBox(height: 24),

                // // Need Help link
                // PlatformService.isIntercomSupported
                //     ? InkWell(
                //         onTap: () {
                //           Intercom.instance.displayMessenger();
                //         },
                //         child: Text(
                //           'Need Help?',
                //           style: TextStyle(
                //             color: Colors.white.withOpacity(0.6),
                //             fontSize: 14,
                //             fontFamily: 'Manrope',
                //             decoration: TextDecoration.underline,
                //           ),
                //         ),
                //       )
                //     : const SizedBox.shrink(),
              ],
            ),
          ),
        ),
      ],
    );
  }
}<|MERGE_RESOLUTION|>--- conflicted
+++ resolved
@@ -95,20 +95,6 @@
                       width: 1,
                     ),
                   ),
-<<<<<<< HEAD
-                  child: MaterialButton(
-                    padding: const EdgeInsets.symmetric(horizontal: 32, vertical: 16),
-                    onPressed: () async {
-                      if (nameController.text.isEmpty || nameController.text.trim().isEmpty) {
-                        ScaffoldMessenger.of(context).showSnackBar(
-                          const SnackBar(content: Text('Please enter a valid name')),
-                        );
-                      } else {
-                        FocusManager.instance.primaryFocus?.unfocus();
-                        AuthService.instance.updateGivenName(nameController.text);
-                        widget.goNext();
-                      }
-=======
                   child: TextField(
                     controller: nameController,
                     focusNode: focusNode,
@@ -134,7 +120,6 @@
                     ),
                     onChanged: (value) {
                       setState(() {}); // Trigger rebuild to update button state
->>>>>>> e8d8738d
                     },
                   ),
                 ),
