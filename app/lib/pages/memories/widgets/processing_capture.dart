--- conflicted
+++ resolved
@@ -42,7 +42,7 @@
           (provider.memoryCreating && deviceProvider.connectedDevice != null);
       bool havingCapturingMemory = provider.capturingProcessingMemory != null;
 
-<<<<<<< HEAD
+
       var storageBytes = provider.timeToSend ?? 1;
       var totalTimeSent = provider.timeAlreadySent ?? 1;
       var totalTimeRemaining = storageBytes - totalTimeSent;
@@ -74,10 +74,8 @@
        provider.setStorageIsReady(false);
      }
 
-      return (showPhoneMic || isConnected)
-=======
       return (showPhoneMic || isConnected || havingCapturingMemory)
->>>>>>> 4c05ef4f
+
           ? GestureDetector(
               onTap: () async {
                 if (provider.segments.isEmpty && provider.photos.isEmpty) return;
