import 'dart:async';
import 'dart:convert';
import 'dart:io';
import 'dart:math';

import 'package:collection/collection.dart';
import 'package:flutter/material.dart';
import 'package:flutter_foreground_task/flutter_foreground_task.dart';
import 'package:flutter_provider_utilities/flutter_provider_utilities.dart';
import 'package:friend_private/backend/http/api/memories.dart';
import 'package:friend_private/backend/http/api/processing_memories.dart';
import 'package:friend_private/backend/http/cloud_storage.dart';
import 'package:friend_private/backend/preferences.dart';
import 'package:friend_private/backend/schema/bt_device.dart';
import 'package:friend_private/backend/schema/geolocation.dart';
import 'package:friend_private/backend/schema/memory.dart';
import 'package:friend_private/backend/schema/message.dart';
import 'package:friend_private/backend/schema/message_event.dart';
import 'package:friend_private/backend/schema/structured.dart';
import 'package:friend_private/backend/schema/transcript_segment.dart';
import 'package:friend_private/pages/capture/logic/openglass_mixin.dart';
import 'package:friend_private/providers/memory_provider.dart';
import 'package:friend_private/providers/message_provider.dart';
import 'package:friend_private/providers/websocket_provider.dart';
import 'package:friend_private/services/services.dart';
import 'package:friend_private/utils/analytics/mixpanel.dart';
import 'package:friend_private/utils/audio/wav_bytes.dart';
import 'package:friend_private/utils/ble/communication.dart';
import 'package:friend_private/utils/enums.dart';
import 'package:friend_private/utils/features/calendar.dart';
import 'package:friend_private/utils/logger.dart';
import 'package:friend_private/utils/memories/integrations.dart';
import 'package:friend_private/utils/memories/process.dart';
import 'package:friend_private/utils/websockets.dart';
import 'package:permission_handler/permission_handler.dart';
import 'package:uuid/uuid.dart';

class CaptureProvider extends ChangeNotifier with OpenGlassMixin, MessageNotifierMixin {
  MemoryProvider? memoryProvider;
  MessageProvider? messageProvider;
  WebSocketProvider? webSocketProvider;

  void updateProviderInstances(MemoryProvider? mp, MessageProvider? p, WebSocketProvider? wsProvider) {
    memoryProvider = mp;
    messageProvider = p;
    webSocketProvider = wsProvider;
    notifyListeners();
  }

  BTDeviceStruct? connectedDevice;
  bool isGlasses = false;

  List<TranscriptSegment> segments = [];
  Geolocation? geolocation;

  bool hasTranscripts = false;
  bool memoryCreating = false;
  bool audioBytesConnected = false;

  static const quietSecondsForMemoryCreation = 120;

  StreamSubscription? _bleBytesStream;

  get bleBytesStream => _bleBytesStream;

<<<<<<< HEAD
  StreamSubscription? _storageStream;
  get storageStream => _storageStream;

  var record = AudioRecorder();
=======
>>>>>>> 15c1e89d
  RecordingState recordingState = RecordingState.stop;

// -----------------------
// Memory creation variables
  double? streamStartedAtSecond;
  DateTime? firstStreamReceivedAt;
  int? secondsMissedOnReconnect;
  WavBytesUtil? audioStorage;
  Timer? _memoryCreationTimer;
  String conversationId = const Uuid().v4();
  DateTime? currentTranscriptStartedAt;
  DateTime? currentTranscriptFinishedAt;
  int elapsedSeconds = 0;
  List<int> currentStorageFiles = <int>[];
  StorageBytesUtil storageUtil = StorageBytesUtil();
  // -----------------------

  String? processingMemoryId;

  bool resetStateAlreadyCalled = false;

  void setResetStateAlreadyCalled(bool value) {
    resetStateAlreadyCalled = value;
    notifyListeners();
  }

  void setHasTranscripts(bool value) {
    hasTranscripts = value;
    notifyListeners();
  }

  void setMemoryCreating(bool value) {
    print('set memory creating ${value}');
    memoryCreating = value;
    notifyListeners();
  }

  void setGeolocation(Geolocation? value) {
    geolocation = value;

    // Update processing memory on geolocation
    if (processingMemoryId != null) {
      _updateProcessingMemory();
    }

    notifyListeners();
  }

  void setAudioBytesConnected(bool value) {
    audioBytesConnected = value;
    notifyListeners();
  }

  void updateConnectedDevice(BTDeviceStruct? device) {
    debugPrint('connected device changed from ${connectedDevice?.id} to ${device?.id}');
    connectedDevice = device;
    notifyListeners();
  }
<<<<<<< HEAD
  //create the memory here
  Future<bool?> createMemory({bool forcedCreation = false}) async {
=======

  void _onMemoryCreating() {
    setMemoryCreating(true);
  }

  Future<void> _updateProcessingMemory() async {
    if (processingMemoryId == null) {
      return;
    }

    debugPrint("update processing memory");
    // Update info likes geolocation
    UpdateProcessingMemoryResponse? result = await updateProcessingMemoryServer(
      id: processingMemoryId!,
      geolocation: geolocation,
      emotionalFeedback: SharedPreferencesUtil().optInEmotionalFeedback,
    );
    if (result?.result == null) {
      print("Can not update processing memory, result null");
    }
  }

  Future<void> _onProcessingMemoryCreated(String processingMemoryId) async {
    this.processingMemoryId = processingMemoryId;
    _updateProcessingMemory();
  }

  Future<void> _onMemoryCreated(ServerMessageEvent event) async {
    if (event.memory == null) {
      print("Memory is not found, processing memory ${event.processingMemoryId}");
      return;
    }
    _processOnMemoryCreated(event.memory, event.messages ?? []);
  }

  void _onMemoryCreateFailed() {
    _processOnMemoryCreated(null, []); // force failed
  }

  Future<void> _onMemoryPostProcessSuccess(String memoryId) async {
    var memory = await getMemoryById(memoryId);
    if (memory == null) {
      print("Memory is not found $memoryId");
      return;
    }

    memoryProvider?.updateMemory(memory);
  }

  Future<void> _onMemoryPostProcessFailed(String memoryId) async {
    var memory = await getMemoryById(memoryId);
    if (memory == null) {
      print("Memory is not found $memoryId");
      return;
    }

    memoryProvider?.updateMemory(memory);
  }

  Future<bool?> _processOnMemoryCreated(ServerMemory? memory, List<ServerMessage> messages) async {
    if (memory != null) {
      await processMemoryContent(
        memory: memory,
        messages: messages,
        sendMessageToChat: (v) {
          // use message provider to send message to chat
          messageProvider?.addMessage(v);
        },
      );
    }
    if (memory == null && (segments.isNotEmpty || photos.isNotEmpty)) {
      memory = ServerMemory(
        id: const Uuid().v4(),
        createdAt: DateTime.now(),
        structured: Structured('', '', emoji: '⛓️‍💥', category: 'other'),
        discarded: true,
        transcriptSegments: segments,
        geolocation: geolocation,
        photos: photos.map<MemoryPhoto>((e) => MemoryPhoto(e.item1, e.item2)).toList(),
        startedAt: currentTranscriptStartedAt,
        finishedAt: currentTranscriptFinishedAt,
        failed: true,
        source: segments.isNotEmpty ? MemorySource.friend : MemorySource.openglass,
        language: segments.isNotEmpty ? SharedPreferencesUtil().recordingsLanguage : null,
        processingMemoryId: processingMemoryId,
      );
      SharedPreferencesUtil().addFailedMemory(memory);

      // TODO: store anyways something temporal and retry once connected again.
    }

    if (memory != null) {
      // use memory provider to add memory
      MixpanelManager().memoryCreated(memory);
      memoryProvider?.addMemory(memory);
      if (memoryProvider?.memories.isEmpty ?? false) {
        memoryProvider?.getMoreMemoriesFromServer();
      }
    }

    _cleanNew();

    // Notify
    setMemoryCreating(false);
    setHasTranscripts(false);
    notifyListeners();
    return true;
  }

  // Should validate with synced frames also
  bool _shouldWaitCreateMemoryAutomatically() {
    // Openglass
    if (photos.isNotEmpty) {
      return false;
    }

    // Friend
    debugPrint("Should wait ${processingMemoryId != null}");
    return processingMemoryId != null;
  }

  bool _shouldWaitCreateMemoryAutomaticallyWithClean() {
    var shouldWait = _shouldWaitCreateMemoryAutomatically();
    if (!shouldWait) {
      return false;
    }

    _cleanNew();

    // Notify
    setMemoryCreating(false);
    setHasTranscripts(false);
    notifyListeners();

    return true;
  }

  Future<bool?> _createMemoryTimer() async {
    if (_shouldWaitCreateMemoryAutomatically()) {
      return false;
    }
    return await _createMemory();
  }

  Future<bool?> tryCreateMemoryManually() async {
    if (_shouldWaitCreateMemoryAutomatically()) {
      setMemoryCreating(true);
      return false;
    }
    return await _createMemory(forcedCreation: true);
  }

  // Warn: Split-brain in memory
  Future<bool?> forceCreateMemory() async {
    return await _createMemory(forcedCreation: true);
  }

  Future<bool?> _createMemory({bool forcedCreation = false}) async {
>>>>>>> 15c1e89d
    debugPrint('_createMemory forcedCreation: $forcedCreation');

    if (memoryCreating) return null;

    if (segments.isEmpty && photos.isEmpty) return false;

    // TODO: should clean variables here? and keep them locally?
    setMemoryCreating(true);
    File? file;
    if (audioStorage?.frames.isNotEmpty == true) {
      try {
        var secs = !forcedCreation ? quietSecondsForMemoryCreation : 0;
        file = (await audioStorage!.createWavFile(removeLastNSeconds: secs)).item1;
        uploadFile(file);
      } catch (e) {
        print("creating and uploading file error: $e");
      } // in case was a local recording and not a BLE recording
    }

    ServerMemory? memory = await processTranscriptContent( //create mmeory "shell"
      segments: segments,
      startedAt: currentTranscriptStartedAt,
      finishedAt: currentTranscriptFinishedAt,
      geolocation: geolocation,
      photos: photos,
      sendMessageToChat: (v) {
        // use message provider to send message to chat
        messageProvider?.addMessage(v);
      },
      triggerIntegrations: true,
      language: SharedPreferencesUtil().recordingsLanguage,
      audioFile: file,
      processingMemoryId: processingMemoryId,
    );
    debugPrint(memory.toString());
    if (memory == null && (segments.isNotEmpty || photos.isNotEmpty)) {
      memory = ServerMemory(
        id: const Uuid().v4(),
        createdAt: DateTime.now(),
        structured: Structured('', '', emoji: '⛓️‍💥', category: 'other'),
        discarded: true,
        transcriptSegments: segments,
        geolocation: geolocation,
        photos: photos.map<MemoryPhoto>((e) => MemoryPhoto(e.item1, e.item2)).toList(),
        startedAt: currentTranscriptStartedAt,
        finishedAt: currentTranscriptFinishedAt,
        failed: true,
        source: segments.isNotEmpty ? MemorySource.friend : MemorySource.openglass,
        language: segments.isNotEmpty ? SharedPreferencesUtil().recordingsLanguage : null,
        processingMemoryId: processingMemoryId,
      );
      SharedPreferencesUtil().addFailedMemory(memory);

      // TODO: store anyways something temporal and retry once connected again.
    }

    if (memory != null) {
      // use memory provider to add memory
      MixpanelManager().memoryCreated(memory);
      _handleCalendarCreation(memory);
      memoryProvider?.addMemory(memory);
      if (memoryProvider?.memories.isEmpty ?? false) {
        memoryProvider?.getMoreMemoriesFromServer();
      }
    }

    if (memory != null && !memory.failed && file != null && segments.isNotEmpty && !memory.discarded) {
      setMemoryCreating(false);
      try {
        memoryPostProcessing(file, memory.id).then((postProcessed) { //tyoe ServerMemory
          if (postProcessed != null) {
            memoryProvider?.updateMemory(postProcessed);
          } else {
            memory!.postprocessing = MemoryPostProcessing(
              status: MemoryPostProcessingStatus.failed,
              model: MemoryPostProcessingModel.fal_whisperx,
            );
            memoryProvider?.updateMemory(memory);
          }
        });
      } catch (e) {
        print('Error occurred during memory post-processing: $e');
      }
    }

    _cleanNew();

    // Notify
    setMemoryCreating(false);
    setHasTranscripts(false);
    notifyListeners();
    return true;
  }

  void _cleanNew() async {
    SharedPreferencesUtil().transcriptSegments = [];
    segments = [];
    audioStorage?.clearAudioBytes();

    currentTranscriptStartedAt = null;
    currentTranscriptFinishedAt = null;
    elapsedSeconds = 0;

    streamStartedAtSecond = null;
    firstStreamReceivedAt = null;
    secondsMissedOnReconnect = null;
    photos = [];
    conversationId = const Uuid().v4();
    processingMemoryId = null;

    // Create new socket session
    // Warn: should have a better solution to keep the socket alived
    await webSocketProvider?.closeWebSocketWithoutReconnect('reset new memory session');
    await initiateWebsocket();
  }

  _handleCalendarCreation(ServerMemory memory) {
    if (!SharedPreferencesUtil().calendarEnabled) return;
    if (SharedPreferencesUtil().calendarType != 'auto') return;

    List<Event> events = memory.structured.events;
    if (events.isEmpty) return;

    List<int> indexes = events.mapIndexed((index, e) => index).toList();
    setMemoryEventsState(memory.id, indexes, indexes.map((_) => true).toList());
    for (var i = 0; i < events.length; i++) {
      events[i].created = true;
      CalendarUtil().createEvent(
        events[i].title,
        events[i].startsAt,
        events[i].duration,
        description: events[i].description,
      );
    }
  }

  Future<void> initiateWebsocket([
    BleAudioCodec? audioCodec,
    int? sampleRate,
  ]) async {
    // setWebSocketConnecting(true);
    print('initiateWebsocket in capture_provider');
    BleAudioCodec codec = audioCodec ?? SharedPreferencesUtil().deviceCodec;
    sampleRate ??= (codec == BleAudioCodec.opus ? 16000 : 8000);
    print('is ws null: ${webSocketProvider == null}');
    await webSocketProvider?.initWebSocket(
      codec: codec,
      sampleRate: sampleRate,
      includeSpeechProfile: true,
      newMemoryWatch: true, // Warn: need clarify about initiateWebsocket
      onConnectionSuccess: () {
        print('inside onConnectionSuccess');
        if (segments.isNotEmpty) {
          // means that it was a reconnection, so we need to reset
          streamStartedAtSecond = null;
          secondsMissedOnReconnect = (DateTime.now().difference(firstStreamReceivedAt!).inSeconds);
        }
        print('bottom in onConnectionSuccess');
        notifyListeners();
      },
      onConnectionFailed: (err) {
        print('inside onConnectionFailed');
        print('err: $err');
        notifyListeners();
      },
      onConnectionClosed: (int? closeCode, String? closeReason) {
        print('inside onConnectionClosed');
        print('closeCode: $closeCode');
        // connection was closed, either on resetState, or by backend, or by some other reason.
        // setState(() {});
      },
      onConnectionError: (err) {
        print('inside onConnectionError');
        print('err: $err');
        // connection was okay, but then failed.
        notifyListeners();
      },
      onMessageEventReceived: (ServerMessageEvent event) {
        if (event.type == MessageEventType.newMemoryCreating) {
          _onMemoryCreating();
          return;
        }

        if (event.type == MessageEventType.newMemoryCreated) {
          _onMemoryCreated(event);
          return;
        }

        if (event.type == MessageEventType.newMemoryCreateFailed) {
          _onMemoryCreateFailed();
          return;
        }

        if (event.type == MessageEventType.newProcessingMemoryCreated) {
          if (event.processingMemoryId == null) {
            print("New processing memory created message event is invalid");
            return;
          }
          _onProcessingMemoryCreated(event.processingMemoryId!);
          return;
        }

        if (event.type == MessageEventType.memoryPostProcessingSuccess) {
          if (event.memoryId == null) {
            print("Post proccess message event is invalid");
            return;
          }
          _onMemoryPostProcessSuccess(event.memoryId!);
          return;
        }

        if (event.type == MessageEventType.memoryPostProcessingFailed) {
          if (event.memoryId == null) {
            print("Post proccess message event is invalid");
            return;
          }
          _onMemoryPostProcessFailed(event.memoryId!);
          return;
        }
      },
      onMessageReceived: (List<TranscriptSegment> newSegments) {
        if (newSegments.isEmpty) return;
        if (segments.isEmpty) {
          debugPrint('newSegments: ${newSegments.last}');
          // TODO: small bug -> when memory A creates, and memory B starts, memory B will clean a lot more seconds than available,
          //  losing from the audio the first part of the recording. All other parts are fine.
          FlutterForegroundTask.sendDataToTask(jsonEncode({'location': true}));
          var currentSeconds = (audioStorage?.frames.length ?? 0) ~/ 100;
          var removeUpToSecond = newSegments[0].start.toInt();
          audioStorage?.removeFramesRange(fromSecond: 0, toSecond: min(max(currentSeconds - 5, 0), removeUpToSecond));
          firstStreamReceivedAt = DateTime.now();
        }
        streamStartedAtSecond ??= newSegments[0].start;

        TranscriptSegment.combineSegments(
          segments,
          newSegments,
          toRemoveSeconds: streamStartedAtSecond ?? 0,
          toAddSeconds: secondsMissedOnReconnect ?? 0,
        );
        triggerTranscriptSegmentReceivedEvents(newSegments, conversationId, sendMessageToChat: (v) {
          messageProvider?.addMessage(v);
        });
        SharedPreferencesUtil().transcriptSegments = segments;
        debugPrint('Memory creation timer restarted');
        _memoryCreationTimer?.cancel();
        _memoryCreationTimer =
            Timer(const Duration(seconds: quietSecondsForMemoryCreation), () => _createMemoryTimer());
        setHasTranscripts(true);
        currentTranscriptStartedAt ??= DateTime.now();
        currentTranscriptFinishedAt = DateTime.now();
        notifyListeners();
      },
    );
  }

  Future streamAudioToWs(String id, BleAudioCodec codec) async {
    print('streamAudioToWs in capture_provider');
    audioStorage = WavBytesUtil(codec: codec);
    if (_bleBytesStream != null) {
      _bleBytesStream?.cancel();
    }
    _bleBytesStream = await getBleAudioBytesListener(
      id,
      onAudioBytesReceived: (List<int> value) {
        if (value.isEmpty) return;
        audioStorage!.storeFramePacket(value);
        final trimmedValue = value.sublist(3);
        // TODO: if this (0,3) is not removed, deepgram can't seem to be able to detect the audio.
        // https://developers.deepgram.com/docs/determining-your-audio-format-for-live-streaming-audio
        if (webSocketProvider?.wsConnectionState == WebsocketConnectionStatus.connected) {
          webSocketProvider?.websocketChannel?.sink.add(trimmedValue);
        }
      },
    );
    setAudioBytesConnected(true);
    notifyListeners();
  }

  Future sendStorage(String id) async {
    storageUtil = StorageBytesUtil();

    if (_storageStream != null) {
      _storageStream?.cancel();
    }
    _storageStream = await getBleStorageBytesListener(
      id,
      onStorageBytesReceived: (List<int> value) async {
        if (value.isEmpty) return;

        storageUtil!.storeFrameStoragePacket(value);
        if (value.length == 1) { //result codes i guess
          debugPrint('returned $value');
          if (value[0] == 0) { //valid command
          debugPrint('good to go');
          } 
          else if (value[0] == 3) {
            debugPrint('bad file size. finishing...');
          }
          else if (value[0] == 4) { //file size is zero.
          debugPrint('file size is zero. going to next one....');
          getFileFromDevice(storageUtil.getFileNum()+1);
          } 
          else if (value[0] == 100) { //valid end command
          debugPrint('done. sending to backend....trying to dl more');
          File storageFile =  (await storageUtil!.createWavFile(removeLastNSeconds:0)).item1;
          List<ServerMemory> result = await sendStorageToBackend(storageFile, "hi");
          for (ServerMemory memory in result) {
            memoryProvider?.addMemory(memory);
          }
          storageUtil.clearAudioBytes();
          getFileFromDevice(storageUtil.getFileNum()+1);
          } 
          else { //bad bit
            debugPrint('Error bit returned');
          }
        }
        
      }
    );

    getFileFromDevice(storageUtil.getFileNum());

  //  notifyListeners();
  }

Future getFileFromDevice(int fileNum) async {
  storageUtil.fileNum = fileNum;
  writeToStorage(connectedDevice!.id,storageUtil.fileNum);

}
  // Future saveAndSendStorageWav() async {
  // }
// Future storageHandler() async {
//     File storageFile =  (await storageUtil!.createWavFile(removeLastNSeconds:0)).item1;
//     sendStorageToBackend(storageFile, "hi");
//     writeToStorage(id,2);
// }
  void clearTranscripts() {
    segments = [];
    SharedPreferencesUtil().transcriptSegments = [];
    setHasTranscripts(false);
    notifyListeners();
  }

  Future resetForSpeechProfile() async {
    closeBleStream();
    await webSocketProvider?.closeWebSocketWithoutReconnect('reset for speech profile');
    setAudioBytesConnected(false);
    notifyListeners();
  }

  Future<void> resetState({
    bool restartBytesProcessing = true,
    bool isFromSpeechProfile = false,
    BTDeviceStruct? btDevice,
  }) async {
    if (resetStateAlreadyCalled) {
      debugPrint('resetState already called');
      return;
    }
    setResetStateAlreadyCalled(true);
    debugPrint('resetState: restartBytesProcessing=$restartBytesProcessing, isFromSpeechProfile=$isFromSpeechProfile');

    _cleanupCurrentState();
    await startOpenGlass();
    if (!isFromSpeechProfile) {
      await _handleMemoryCreation(restartBytesProcessing);
    }

    bool codecChanged = await _checkCodecChange();

    if (restartBytesProcessing || codecChanged) {
      await _manageWebSocketConnection(codecChanged, isFromSpeechProfile);
    }

    await initiateFriendAudioStreaming(isFromSpeechProfile);
    await initiateStorageBytesStreaming();

    setResetStateAlreadyCalled(false);
    notifyListeners();
  }

  void _cleanupCurrentState() {
    closeBleStream();
    cancelMemoryCreationTimer();
    setAudioBytesConnected(false);
  }

  Future<void> _handleMemoryCreation(bool restartBytesProcessing) async {
    if (!restartBytesProcessing && (segments.isNotEmpty || photos.isNotEmpty)) {
      if (!_shouldWaitCreateMemoryAutomaticallyWithClean()) {
        var res = await forceCreateMemory();
        notifyListeners();
        if (res != null && !res) {
          notifyError('Memory creation failed. It\' stored locally and will be retried soon.');
        } else {
          notifyInfo('Memory created successfully 🚀');
        }
      }
    }
  }

  Future<bool> _checkCodecChange() async {
    if (connectedDevice != null) {
      BleAudioCodec newCodec = await getAudioCodec(connectedDevice!.id);
      if (SharedPreferencesUtil().deviceCodec != newCodec) {
        debugPrint('Device codec changed from ${SharedPreferencesUtil().deviceCodec} to $newCodec');
        SharedPreferencesUtil().deviceCodec = newCodec;
        return true;
      }
    }
    return false;
  }

  Future<void> _manageWebSocketConnection(bool codecChanged, bool isFromSpeechProfile) async {
    if (codecChanged || webSocketProvider?.wsConnectionState != WebsocketConnectionStatus.connected) {
      await webSocketProvider?.closeWebSocketWithoutReconnect('reset state $isFromSpeechProfile');
      // if (!isFromSpeechProfile) {
      await initiateWebsocket();
      // }
    }
  }

  Future<void> initiateFriendAudioStreaming(bool isFromSpeechProfile) async {
    print('connectedDevice: $connectedDevice in initiateFriendAudioStreaming');
    if (connectedDevice == null) return;
    
    BleAudioCodec codec = await getAudioCodec(connectedDevice!.id);
    if (SharedPreferencesUtil().deviceCodec != codec) {
      debugPrint('Device codec changed from ${SharedPreferencesUtil().deviceCodec} to $codec');
      SharedPreferencesUtil().deviceCodec = codec;
      notifyInfo('FIM_CHANGE');
      await _manageWebSocketConnection(true, isFromSpeechProfile);
    }

    // Why is the connectedDevice null at this point?
    if (!audioBytesConnected) {
      if (connectedDevice != null) {
        await streamAudioToWs(connectedDevice!.id, codec);
      } else {
        // Is the app in foreground when this happens?
        Logger.handle(Exception('Device Not Connected'), StackTrace.current,
            message: 'Device Not Connected. Please make sure the device is turned on and nearby.');
      }
    }

    notifyListeners();
  }

  Future<void> initiateStorageBytesStreaming() async {
    debugPrint('initiateStorageBytesStreaming');
    currentStorageFiles = await getStorageList(connectedDevice!.id);
    debugPrint('Storage files: $currentStorageFiles');
    await sendStorage(connectedDevice!.id);
    notifyListeners();
  }

  processCachedTranscript() async {
    // TODO: only applies to friend, not openglass, fix it
    var segments = SharedPreferencesUtil().transcriptSegments;
    if (segments.isEmpty) return;
    processTranscriptContent(
      segments: segments,
      sendMessageToChat: null,
      triggerIntegrations: false,
      language: SharedPreferencesUtil().recordingsLanguage,
    );
    SharedPreferencesUtil().transcriptSegments = [];
    // TODO: include created at and finished at for this cached transcript
  }

  Future<void> startOpenGlass() async {
    if (connectedDevice == null) return;
    isGlasses = await hasPhotoStreamingCharacteristic(connectedDevice!.id);
    if (!isGlasses) return;
    await openGlassProcessing(connectedDevice!, (p) {}, setHasTranscripts);
    webSocketProvider?.closeWebSocketWithoutReconnect('reset state open glass');
    notifyListeners();
  }

  void closeBleStream() {
    _bleBytesStream?.cancel();
    notifyListeners();
  }

  void cancelMemoryCreationTimer() {
    _memoryCreationTimer?.cancel();
    notifyListeners();
  }

  @override
  void dispose() {
    _bleBytesStream?.cancel();
    _memoryCreationTimer?.cancel();
    super.dispose();
  }

  void updateRecordingState(RecordingState state) {
    recordingState = state;
    notifyListeners();
  }

  streamRecording() async {
    await Permission.microphone.request();

    // record
    await ServiceManager.instance().mic.start(onByteReceived: (bytes) {
      if (webSocketProvider?.wsConnectionState == WebsocketConnectionStatus.connected) {
        webSocketProvider?.websocketChannel?.sink.add(bytes);
      }
    }, onRecording: () {
      updateRecordingState(RecordingState.record);
    }, onStop: () {
      updateRecordingState(RecordingState.stop);
    }, onInitializing: () {
      updateRecordingState(RecordingState.initialising);
    });
  }

  stopStreamRecording() {
    ServiceManager.instance().mic.stop();
  }


}<|MERGE_RESOLUTION|>--- conflicted
+++ resolved
@@ -63,13 +63,12 @@
 
   get bleBytesStream => _bleBytesStream;
 
-<<<<<<< HEAD
+
   StreamSubscription? _storageStream;
   get storageStream => _storageStream;
 
   var record = AudioRecorder();
-=======
->>>>>>> 15c1e89d
+
   RecordingState recordingState = RecordingState.stop;
 
 // -----------------------
@@ -128,10 +127,10 @@
     connectedDevice = device;
     notifyListeners();
   }
-<<<<<<< HEAD
+
   //create the memory here
   Future<bool?> createMemory({bool forcedCreation = false}) async {
-=======
+
 
   void _onMemoryCreating() {
     setMemoryCreating(true);
@@ -290,7 +289,7 @@
   }
 
   Future<bool?> _createMemory({bool forcedCreation = false}) async {
->>>>>>> 15c1e89d
+
     debugPrint('_createMemory forcedCreation: $forcedCreation');
 
     if (memoryCreating) return null;
