name: friend_private
description: A new Flutter project.

publish_to: 'none' # Remove this line if you wish to publish to pub.dev
version: 1.0.22+73

environment:
  sdk: ">=3.0.0 <4.0.0"

dependencies:
  flutter:
    sdk: flutter

  flutter_localizations:
    sdk: flutter
  archive: ^3.6.1
  auto_size_text: 3.0.0
  collection: 1.18.0
  equatable: 2.0.5
  flutter_blue_plus: ^1.32.7
  font_awesome_flutter: 10.6.0
  from_css_color: 2.0.0
  http: ^1.2.1
  intl: ^0.19.0
  mime_type: 1.0.0
  page_transition: 2.1.0
  pdf: ^3.11.0
  permission_handler: ^11.3.1
  share_plus: ^9.0.0
  shared_preferences: ^2.2.3
  smooth_page_indicator: 1.1.0
  url_launcher: ^6.3.0
  url_launcher_platform_interface: 2.3.2
  wav: ^1.3.0
  lottie: ^3.1.2
  flutter_tilt: any
  path: ^1.9.0
  uuid: ^4.4.0
  tuple: ^2.0.2
  googleapis_auth: ^1.6.0
  envied: ^0.5.4+1
  awesome_notifications_core: ^0.9.3
  awesome_notifications: any
  mime: ^1.0.5
  instabug_flutter: ^13.0.0
  instabug_http_client: ^2.4.0
  mixpanel_flutter: ^2.2.0
  expandable_text: ^2.3.0
  flutter_native_splash: ^2.4.0
  flutter_svg: ^2.0.10+1
  gradient_borders: ^1.0.1
  nordic_dfu: ^6.1.4+hotfix
  package_info_plus: ^8.0.1

  path_provider: any
  ml_linalg: any
  objectbox: ^4.0.1
  objectbox_flutter_libs: any
  flutter_foreground_task: ^8.2.0
  deepgram_speech_to_text: ^2.1.1
  upgrader: ^10.3.0
  crypto: ^3.0.3
  encrypt: ^5.0.3
  flutter_markdown: ^0.7.2+1
  file_picker: ^8.0.5
  record: ^5.1.2
  onesignal_flutter: ^5.1.2
  flutter_background_service: ^5.0.6
  opus_flutter: ^3.0.2
  opus_dart: ^3.0.1
  growthbook_sdk_flutter: ^3.9.2
  flutter_rating_bar: ^4.0.1
  device_calendar: ^4.3.2
  flutter_timezone: ^2.0.0
  sign_in_button: ^3.2.0
  sign_in_with_apple: ^6.1.1
  firebase_core: ^3.2.0
  firebase_auth: ^5.1.2
  google_sign_in: ^6.2.1
  location: ^7.0.0
  cached_network_image: ^3.3.1
  map_launcher: ^3.3.1
  internet_connection_checker_plus: ^2.5.0
  geolocator: 
  
  docx_template: ^0.4.0
  enum_to_string: ^2.0.1
  visibility_detector: ^0.4.0+2
<<<<<<< HEAD
  version: ^3.0.2
=======
  webview_flutter: ^4.8.0
>>>>>>> 1aed0c8e


dependency_overrides:
  http: ^1.2.1
  uuid: ^4.4.0

dev_dependencies:
  flutter_launcher_icons: 0.13.1
  flutter_lints: ^4.0.0
  image: ^4.2.0
  integration_test:
    sdk: flutter
  lints: ^4.0.0
  flutter_test:
    sdk: flutter
  envied_generator: ^0.5.4+1
  build_runner: ^2.4.11
  objectbox_generator: any
  flutter_flavorizr: ^2.2.3


flutter_launcher_icons:
  android: true
  ios: true
  remove_alpha_ios: true
  web:
    generate: true
  image_path: 'assets/images/app_launcher_icon.png'


flutter:
  uses-material-design: true
  assets:
    - assets/images/blob.png
    - assets/images/stars.png
    - assets/images/herologo.png
    - assets/images/backbutton.svg
    - assets/fonts/
    - assets/images/
    - assets/lottie_animations/
    - assets/pdfs/
    - assets/silero_vad.onnx
    - shorebird.yaml
  fonts:
    - family: 'SF Pro Display'
      fonts:
        - asset: assets/fonts/SFPRODISPLAYTHINITALIC.OTF
          weight: 100
          style: italic
        - asset: assets/fonts/SFPRODISPLAYLIGHTITALIC.OTF
          weight: 300
          style: italic
        - asset: assets/fonts/SFPRODISPLAYREGULAR.OTF
        - asset: assets/fonts/SFPRODISPLAYHEAVYITALIC.OTF
          style: italic
        - asset: assets/fonts/SFPRODISPLAYMEDIUM.OTF
          weight: 500
        - asset: assets/fonts/SFPRODISPLAYSEMIBOLDITALIC.OTF
          weight: 600
          style: italic
        - asset: assets/fonts/SFPRODISPLAYBOLD.OTF
          weight: 700
        - asset: assets/fonts/SFPRODISPLAYBLACKITALIC.OTF
          weight: 900
          style: italic

flutter_native_splash:
  background_image: "assets/images/splash.png"
  android_12:
    #    image: assets/images/herologo.png
    color: "#000000" # TODO: improve hero banner on android12

  android: true
  ios: true<|MERGE_RESOLUTION|>--- conflicted
+++ resolved
@@ -86,11 +86,8 @@
   docx_template: ^0.4.0
   enum_to_string: ^2.0.1
   visibility_detector: ^0.4.0+2
-<<<<<<< HEAD
   version: ^3.0.2
-=======
   webview_flutter: ^4.8.0
->>>>>>> 1aed0c8e
 
 
 dependency_overrides:
