--- conflicted
+++ resolved
@@ -54,11 +54,7 @@
   http: ^1.2.1
   pdf: ^3.11.0
   intl: 0.19.0
-<<<<<<< HEAD
-  permission_handler: ^11.3.1
-=======
   permission_handler: 11.3.1
->>>>>>> 4781c9cb
   share_plus: 10.0.1
   shared_preferences: ^2.2.3
   url_launcher: ^6.3.0
